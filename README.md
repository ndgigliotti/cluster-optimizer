--- conflicted
+++ resolved
@@ -16,13 +16,9 @@
 
 ## `ClusterOptimizer`
 
-<<<<<<< HEAD
 The `ClusterOptimizer` class is a hyperparameter search tool for optimizing clustering algorithms. It simply fits one model per hyperparameter combination and selects the best. It's a spin-off of `GridSearchCV`, and the implementation is derived from Scikit-Learn. The only difference is that it doesn't use cross-validation and is designed to work with special clustering scorers. It's not always necessary to provide a target variable, since clustering metrics such as silhouette, Calinski-Harabasz, and Davies-Bouldin are designed for unsupervised clustering.
 
 The interface is largely the same as `GridSearchCV`. One minor difference is that the search results are stored in the `results_` attribute, rather than `cv_results_`.
-=======
-`ClusterOptimizer` is a hyperparameter search tool for optimizing clustering models. It simply fits one model per hyperparameter combination and selects the best. It's a spin-off of `GridSearchCV`, and uses the same Scikit-Learn machinery under the hood. The only difference is that it doesn't use cross-validation and is designed to work with special clustering scorers. It's not always necessary to provide a target variable, since clustering metrics such as silhouette, Calinski-Harabasz, and Davies-Bouldin are designed for unsupervised clustering.
->>>>>>> 6d3f05cb
 
 ## Transductive Clustering Scorers
 
